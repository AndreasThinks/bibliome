--- conflicted
+++ resolved
@@ -416,7 +416,6 @@
             Div(
                 Span(f"🌍 {shelf.privacy.replace('-', ' ').title()}", cls="privacy-badge"),
                 Span("🤝 Open to contributions", cls="contribution-badge") if getattr(shelf, 'self_join', False) else None,
-<<<<<<< HEAD
                 # Creator information with profile picture
                 (Span(
                     Img(src=creator.avatar_url, alt=creator.display_name or creator.handle, cls="creator-avatar") if creator.avatar_url else None,
@@ -424,10 +423,6 @@
                     A(creator.display_name or creator.handle, href=f"/user/{creator.handle}", cls="creator-name-link"),
                     cls="creator-badge"
                 ) if creator else None),
-=======
-                # Creator information
-                (Span("👤 Created by ", A(creator.display_name or creator.handle, href=f"/user/{creator.handle}", cls="creator-name-link"), cls="creator-badge") if creator else None),
->>>>>>> 00084ed0
                 (Span(f"📅 {format_shelf_creation_date(shelf.created_at)}", cls="creation-date-badge") if shelf.created_at else None),
                 cls="shelf-badges"
             ),
@@ -1447,6 +1442,26 @@
         return f"{minutes}m ago"
     else:
         return "just now"
+
+def format_shelf_creation_date(dt):
+    """Format shelf creation date for display in shelf header."""
+    if not dt:
+        return "Unknown"
+    
+    try:
+        if isinstance(dt, str):
+            # Handle ISO format strings
+            creation_date = datetime.fromisoformat(dt.replace('Z', '+00:00'))
+        else:
+            creation_date = dt
+        
+        # Remove timezone info for consistent formatting
+        if creation_date.tzinfo is not None:
+            creation_date = creation_date.replace(tzinfo=None)
+        
+        return creation_date.strftime("%B %d, %Y")
+    except:
+        return "Unknown"
 
 def format_shelf_creation_date(dt):
     """Format shelf creation date for display in shelf header."""
